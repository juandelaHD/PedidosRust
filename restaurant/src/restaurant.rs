use actix::prelude::*;
use std::net::SocketAddr;
use std::sync::Arc;
use tokio::net::TcpStream;
use common::messages::shared_messages::*;
use common::network::connections::{connect, connect_to_all};
use common::logger::Logger;
use common::network::communicator::Communicator;
use common::network::peer_types::PeerType;
use common::types::dtos::OrderDTO;

use std::collections::HashMap;
use common::types::dtos::UserDTO;
use crate::kitchen::Kitchen;


pub struct Restaurant {
    /// Vector de direcciones de servidores
    pub servers: Vec<SocketAddr>,
    /// Identificador único del restaurante.
    pub restaurant_id: String,
    /// Posición actual del restaurante en coordenadas 2D.
    pub restaurant_position: (f32, f32),
    /// Probabilidad de aceptar o rechazar un pedido.
    pub probability: f32,
    /// Canal de envío hacia la cocina.
    //pub kitchen_sender: Addr<Kitchen>,
    /// Comunicador asociado al Server.
    pub actual_communicator_addr: Option<SocketAddr>,
    pub communicators: Option<HashMap<SocketAddr,Communicator<Restaurant>>>,
    pub pending_streams: HashMap<SocketAddr, TcpStream>, // Guarda el stream hasta que arranque
    pub my_socket_addr: SocketAddr,
    pub logger: Logger,
}




impl Restaurant {
    pub async fn new(servers: Vec<SocketAddr>, id: String, restaurant_position: (f32, f32), probability: f32) -> Self {
        let pending_streams: HashMap<SocketAddr, TcpStream> = connect_to_all(servers.clone()).await;

        let logger = Logger::new(format!("Restaurant {}", &id));

        if pending_streams.is_empty() {
            panic!("Unable to connect to any server.");
        }

        // Tomamos la primera conexión como referencia para my_socket_addr
        let my_socket_addr = pending_streams
            .values()
            .next()
            .expect("No stream available")
            .local_addr()
            .expect("Failed to get local socket addr");

        Self {
            servers,
            restaurant_id: id,
            restaurant_position,
            probability, // Puedes ajustar la probabilidad según tus necesidades
            actual_communicator_addr: None, // Podés usarlo para el líder actual
            communicators: Some(HashMap::new()), // Inicializamos el hashmap vacío para los communicators
            pending_streams: pending_streams,
            my_socket_addr,
            logger,
        }
    }

    pub fn send_network_message(&self, message: NetworkMessage) {
        if let (Some(communicators_map), Some(addr)) = (&self.communicators, self.actual_communicator_addr) {
            if let Some(communicator) = communicators_map.get(&addr) {
                if let Some(sender) = &communicator.sender{
                    sender.do_send(message);
                } else {
                    self.logger.error("Sender not initialized in communicator");
                }
            } else {
                self.logger.error(&format!("Communicator not found for addr {}", addr));
            }
        } else {
            self.logger.error("Communicators map or actual_communicator_addr not initialized");
        }
    }
}


impl Actor for Restaurant {
    type Context = Context<Self>;

    fn started(&mut self, ctx: &mut Self::Context) {
        let mut communicators_map = HashMap::new();

        for (addr, stream) in self.pending_streams.drain() {
            let communicator = Communicator::new(
                stream,
                ctx.address(),
                PeerType::RestaurantType,
            );
            communicators_map.insert(addr, communicator);
            self.actual_communicator_addr = Some(addr);
            self.logger.info(format!("Communicator started for {}", addr));
        }
        self.communicators = Some(communicators_map);
    }
}

impl Handler<StartRunning> for Restaurant {
    type Result = ();

    fn handle(&mut self, _msg: StartRunning, _ctx: &mut Self::Context) {
        self.logger.info("Starting restaurant...");
        self.send_network_message(
            NetworkMessage::WhoIsLeader(
                WhoIsLeader {
                    origin_addr: self.my_socket_addr
                }
            ));
    }
}



impl Handler<NewLeaderConnection> for Restaurant {
    type Result = ();

    fn handle(&mut self, msg: NewLeaderConnection, ctx: &mut Self::Context) -> Self::Result {
        self.logger.info(format!("Creating new Communicator for leader {}", msg.addr));

        let communicator = Communicator::new(
            msg.stream,
            ctx.address(),
            PeerType::RestaurantType,
        );

        if let Some(communicators_map) = &mut self.communicators {
            communicators_map.insert(msg.addr, communicator);
            self.actual_communicator_addr = Some(msg.addr);
            self.logger.info(format!("New leader Communicator established at {}", msg.addr));
        } else {
            self.logger.error("Communicators map not initialized when creating new leader Communicator");
        }
    }
}


impl Handler<LeaderIs> for Restaurant {
    type Result = ();

    fn handle(&mut self, msg: LeaderIs, ctx: &mut Self::Context) -> Self::Result {
        let leader_addr = msg.coord_addr;

        self.logger.info(format!("Received LeaderIs message with addr: {}", leader_addr));

        // Verificar si ya tenemos un Communicator para el nuevo líder
        if let Some(communicators_map) = &mut self.communicators {
            if communicators_map.contains_key(&leader_addr) {
                // Ya tenemos conexión con el líder, actualizar
                self.actual_communicator_addr = Some(leader_addr);
                self.logger.info(format!("Updated actual_communicator_addr to {}", leader_addr));
            } else {
                // No existe aún, tenemos que crearla (async dentro de sync handler usando spawn)
                let restaurant_addr = ctx.address();
                let logger_clone = self.logger.clone();

                actix::spawn(async move {
                    logger_clone.info(format!("Connecting to new leader at {}", leader_addr));
                    if let Some(stream) = connect(leader_addr).await {
                        logger_clone.info(format!("Successfully connected to leader at {}", leader_addr));

                        restaurant_addr.do_send(NewLeaderConnection { addr: leader_addr, stream });
                    } else {
                        logger_clone.error(format!("Failed to connect to new leader at {}", leader_addr));
                    }
                });
            }
            println!("Sending msg RegisterUser with ID: {}", self.restaurant_id);
            self.send_network_message(
                NetworkMessage::RegisterUser(
                    RegisterUser {
                        origin_addr: self.my_socket_addr,
                        user_id: self.restaurant_id.clone(),
                    }
                )
            );
            self.logger.info(format!("Sending msg register user with ID: {}", self.restaurant_id));





        } else {
            self.logger.error("Communicators map not initialized");
        }
    }
}

impl Handler<NetworkMessage> for Restaurant {
    type Result = ();
    fn handle(&mut self, msg: NetworkMessage, ctx: &mut Self::Context) -> Self::Result {
        match msg {
            NetworkMessage::WhoIsLeader(msg_data) => {
                self.logger.error("Received a WhoIsLeader message, handle not implemented");
            }
            NetworkMessage::LeaderIs(msg_data) => {
                ctx.address().do_send(msg_data)
            }
            NetworkMessage::RequestNewStorageUpdates(msg_data) => {
                self.logger.info(
                    "Received RequestNewStorageUpdates message with start_index:",
                    
                );
            }
            NetworkMessage::StorageUpdates(msg_data) => {
                self.logger.info(
                    "Received StorageUpdates message with updates",
                    );
            }
            NetworkMessage::RequestAllStorage(msg_data) => {
                self.logger.info("Received RequestAllStorage message");
            }
            NetworkMessage::RecoverStorageOperations(msg_data) => {
                self.logger.info(
                    "Received RecoverStorageOperations message with {} recover msgs and {} log msgs",
                    
                );
            }
            NetworkMessage::LeaderElection(msg_data) => {
                self.logger.info(
                    "Received LeaderElection message with candidates",
                
                );
            }
<<<<<<< HEAD
            NetworkMessage::RequestNearbyRestaurants(msg_data) => {
                self.logger.info("Received RequestNearbyRestaurants message");
            }
            NetworkMessage::RequestThisOrder(msg_data) => {
                self.logger.info("Received RequestThisOrder message");
            }
=======
            NetworkMessage::RegisterUser(_msg_data) => {
                self.logger.error("Received a RegisterUser message, handle not implemented");
            }
            NetworkMessage::RecoveredInfo(user_dto_opt) => {
                match user_dto_opt {
                    Some(user_dto) => match user_dto {
                        UserDTO::Restaurant(restaurant_dto) => {
                            if restaurant_dto.restaurant_id == self.restaurant_id {
                                self.logger.info(format!(
                                    "Recovered info for Restaurant ID={}, updating local state...",
                                    restaurant_dto.restaurant_id
                                ));

                                self.restaurant_position = restaurant_dto.restaurant_position;

                                ///////////////////////////////////////
                                //
                                //
                                // ACA FALTA RESETEAR LOS PEDIDOS PENDIENTES Y AUTORIZADOS
                                //
                                //////////////////////////////////////
                               
                            } else {
                                self.logger.warn(format!(
                                    "Received recovered info for a different delivery ({}), ignoring",
                                    restaurant_dto.restaurant_id
                                ));
                            }
                        }
                        other => {
                            self.logger.warn(format!(
                                "Received recovered info of type {:?}, but I'm Delivery. Ignoring.",
                                other
                            ));
                        }
                    },
                    None => {
                        self.logger.info("No recovered info found for this Delivery.");
                    }
                }
            }


>>>>>>> b7fa4a4f
        }
    }
}

<|MERGE_RESOLUTION|>--- conflicted
+++ resolved
@@ -231,14 +231,6 @@
                 
                 );
             }
-<<<<<<< HEAD
-            NetworkMessage::RequestNearbyRestaurants(msg_data) => {
-                self.logger.info("Received RequestNearbyRestaurants message");
-            }
-            NetworkMessage::RequestThisOrder(msg_data) => {
-                self.logger.info("Received RequestThisOrder message");
-            }
-=======
             NetworkMessage::RegisterUser(_msg_data) => {
                 self.logger.error("Received a RegisterUser message, handle not implemented");
             }
@@ -282,8 +274,13 @@
             }
 
 
->>>>>>> b7fa4a4f
-        }
-    }
-}
-
+            NetworkMessage::RequestNearbyRestaurants(msg_data) => {
+                self.logger.info("Received RequestNearbyRestaurants message");
+            }
+            NetworkMessage::RequestThisOrder(msg_data) => {
+                self.logger.info("Received RequestThisOrder message");
+            }
+        }
+    }
+}
+
