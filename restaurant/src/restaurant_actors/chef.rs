<<<<<<< HEAD
=======
use std::time::Duration;

>>>>>>> d7ada750
use crate::{
    internal_messages::messages::{AssignToChef, IAmAvailable, SendThisOrder},
    restaurant_actors::{delivery_assigner::DeliveryAssigner, kitchen::Kitchen},
};
use actix::{Actor, Addr, AsyncContext, Handler};
use colored::Color;
use common::constants::DEFAULT_TIME_TO_COOK;
use common::{logger::Logger, types::dtos::OrderDTO};
use std::time::Duration;

pub struct Chef {
    /// Tiempo estimado para preparar pedidos.
    pub time_to_cook: Duration,
    /// Pedido que está preparando.
    pub order: Option<OrderDTO>,
    /// Canal de envío hacia el actor `DeliveryAssigner`.
    pub delivery_assigner_address: Addr<DeliveryAssigner>,
    pub kitchen_address: Addr<Kitchen>,
    pub logger: Logger,
}

impl Chef {
    pub fn new(
        delivery_assigner_address: Addr<DeliveryAssigner>,
        kitchen_address: Addr<Kitchen>,
    ) -> Self {
        let logger = Logger::new("Chef", Color::BrightBlue);
        Chef {
            delivery_assigner_address,
            kitchen_address,
            time_to_cook: Duration::from_secs(DEFAULT_TIME_TO_COOK),
            order: None,
            logger,
        }
    }
}

impl Actor for Chef {
    type Context = actix::Context<Self>;
}

impl Handler<AssignToChef> for Chef {
    type Result = ();

    fn handle(&mut self, msg: AssignToChef, ctx: &mut Self::Context) -> Self::Result {
        self.logger
            .info(format!("Chef received order: {:?}", msg.order.dish_name));
        self.order = Some(msg.order.clone());
        let delivery_assigner = self.delivery_assigner_address.clone();
        let logger = self.logger.clone();
        let kitchen_sender = self.kitchen_address.clone();
        self.logger.info(format!(
            "Chef finished cooking order: {:?}",
            msg.order.dish_name
        ));
        ctx.run_later(self.time_to_cook, move |act, ctx| {
            if let Some(order) = &act.order {
                // Notify the delivery assigner that the order is ready
                delivery_assigner.do_send(SendThisOrder {
                    order: order.clone(),
                });
                logger.info(format!("Order {:?} is ready for delivery.", order.order_id));
            } else {
                logger.error("No order assigned to chef when time elapsed.");
            }
            kitchen_sender.do_send(IAmAvailable {
                chef_addr: ctx.address().clone(),
                order: act.order.clone().unwrap(),
            });
        });
    }
}<|MERGE_RESOLUTION|>--- conflicted
+++ resolved
@@ -1,8 +1,3 @@
-<<<<<<< HEAD
-=======
-use std::time::Duration;
-
->>>>>>> d7ada750
 use crate::{
     internal_messages::messages::{AssignToChef, IAmAvailable, SendThisOrder},
     restaurant_actors::{delivery_assigner::DeliveryAssigner, kitchen::Kitchen},
@@ -54,10 +49,8 @@
         let delivery_assigner = self.delivery_assigner_address.clone();
         let logger = self.logger.clone();
         let kitchen_sender = self.kitchen_address.clone();
-        self.logger.info(format!(
-            "Chef finished cooking order: {:?}",
-            msg.order.dish_name
-        ));
+        self.logger
+            .info(format!("Chef is cooking order: {:?}", msg.order.dish_name));
         ctx.run_later(self.time_to_cook, move |act, ctx| {
             if let Some(order) = &act.order {
                 // Notify the delivery assigner that the order is ready
