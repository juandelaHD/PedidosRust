use actix::prelude::*;
<<<<<<< HEAD
use common::messages::shared_messages::{NetworkMessage, WhoIsLeader, LeaderIs, StartRunning, NewLeaderConnection};
use common::messages::client_messages::*;
=======
use common::messages::shared_messages::*;

>>>>>>> b7fa4a4f
use std::collections::HashMap;
use std::fmt::format;
use std::net::SocketAddr;
use tokio::net::{TcpStream};
use crate::client_actors::ui_handler::UIHandler;

use common::logger::Logger;
use common::network::communicator::Communicator;
use common::network::peer_types::PeerType;
<<<<<<< HEAD
=======

>>>>>>> b7fa4a4f
use common::types::dtos::OrderDTO;
use common::network::connections::{connect, connect_to_all};
use common::types::order_status::OrderStatus;

<<<<<<< HEAD
use crate::messages::internal_messages::SendThisOrder;

=======
use common::types::dtos::UserDTO;
>>>>>>> b7fa4a4f

pub struct Client {
    /// Vector de direcciones de servidores
    pub servers: Vec<SocketAddr>,
    /// Identificador único del comensal.
    pub client_id: String,
    /// Posición actual del cliente en coordenadas 2D.
    pub client_position: (f32, f32),
    /// Estado actual del pedido (si hay uno en curso).
    pub order_status: Option<OrderStatus>,
    /// Restaurante elegido para el pedido.
<<<<<<< HEAD
    pub selected_restaurant: Option<String>,
    /// ID del pedido actual.
    pub order_id: Option<u64>,
=======
    // pub selected_restaurant: Option<String>,
    /// Pedido actual.
    pub client_order: Option<OrderDTO>,
>>>>>>> b7fa4a4f
    /// Canal de envío hacia el actor `UIHandler`.
    pub ui_handler: Option<Addr<UIHandler>>,
    /// Comunicador asociado al `Server`.
    pub actual_communicator_addr: Option<SocketAddr>,
    pub communicators: Option<HashMap<SocketAddr,Communicator<Client>>>,
    pub pending_streams: HashMap<SocketAddr, TcpStream>, // Guarda el stream hasta que arranque
    pub my_socket_addr: SocketAddr,
    pub logger: Logger,

}

impl Client {
    pub async fn new(servers: Vec<SocketAddr>, id: String, client_position: (f32, f32)) -> Self {
        let pending_streams: HashMap<SocketAddr, TcpStream> = connect_to_all(servers.clone()).await;

        let logger = Logger::new(format!("Client {}", &id));

        if pending_streams.is_empty() {
            panic!("Unable to connect to any server.");
        }

        // Tomamos la primera conexión como referencia para my_socket_addr
        let my_socket_addr = pending_streams
            .values()
            .next()
            .expect("No stream available")
            .local_addr()
            .expect("Failed to get local socket addr");

        Self {
            servers,
            client_id: id,
<<<<<<< HEAD
            position,
            order_status: None, // Inicialmente no hay pedido
            selected_restaurant: None, // Inicialmente no hay restaurante seleccionado
            order_id: None, // Inicialmente no hay ID de pedido
            ui_handler: None, // Inicialmente no hay UIHandler
=======
            client_position,
            client_order: None, // Inicializamos el pedido como None
>>>>>>> b7fa4a4f
            actual_communicator_addr: None, // Podés usarlo para el líder actual
            communicators: Some(HashMap::new()), // Inicializamos el hashmap vacío para los communicators
            pending_streams: pending_streams,
            my_socket_addr,
            logger,
        }
    }

    pub fn send_network_message(&self, message: NetworkMessage) {
        if let (Some(communicators_map), Some(addr)) = (&self.communicators, self.actual_communicator_addr) {
            if let Some(communicator) = communicators_map.get(&addr) {
                if let Some(sender) = &communicator.sender{
                    sender.do_send(message);
                } else {
                    self.logger.error("Sender not initialized in communicator");
                }
            } else {
                self.logger.error(&format!("Communicator not found for addr {}", addr));
            }
        } else {
            self.logger.error("Communicators map or actual_communicator_addr not initialized");
        }
    }
}


impl Actor for Client {
    type Context = Context<Self>;

    fn started(&mut self, ctx: &mut Self::Context) {
        let mut communicators_map = HashMap::new();

        for (addr, stream) in self.pending_streams.drain() {
            let communicator = Communicator::new(
                stream,
                ctx.address(),
                PeerType::ClientType,
            );
            communicators_map.insert(addr, communicator);
            self.actual_communicator_addr = Some(addr);
            self.logger.info(format!("Communicator started for {}", addr));
        }
        self.communicators = Some(communicators_map);
        let ui_handler = UIHandler::new(ctx.address(), self.logger.clone());
        self.ui_handler = Some(ui_handler.start());
    }
}

impl Handler<StartRunning> for Client {
    type Result = ();

    fn handle(&mut self, _msg: StartRunning, _ctx: &mut Self::Context) {
        self.logger.info("Starting client...");
        self.send_network_message(
            NetworkMessage::WhoIsLeader(
                WhoIsLeader {
                    origin_addr: self.my_socket_addr
                }
            ));
    }
}


impl Handler<NewLeaderConnection> for Client {
    type Result = ();

    fn handle(&mut self, msg: NewLeaderConnection, ctx: &mut Self::Context) -> Self::Result {
        self.logger.info(format!("Creating new Communicator for leader {}", msg.addr));

        let communicator = Communicator::new(
            msg.stream,
            ctx.address(),
            PeerType::ClientType,
        );

        if let Some(communicators_map) = &mut self.communicators {
            communicators_map.insert(msg.addr, communicator);
            self.actual_communicator_addr = Some(msg.addr);
            self.logger.info(format!("New leader Communicator established at {}", msg.addr));
        } else {
            self.logger.error("Communicators map not initialized when creating new leader Communicator");
        }
    }
}


impl Handler<LeaderIs> for Client {
    type Result = ();

    fn handle(&mut self, msg: LeaderIs, ctx: &mut Self::Context) -> Self::Result {
        let leader_addr = msg.coord_addr;

        self.logger.info(format!("Received LeaderIs message with addr: {}", leader_addr));

        // Verificar si ya tenemos un Communicator para el nuevo líder
        if let Some(communicators_map) = &mut self.communicators {
            if communicators_map.contains_key(&leader_addr) {
                // Ya tenemos conexión con el líder, actualizar
                self.actual_communicator_addr = Some(leader_addr);
                self.logger.info(format!("Updated actual_communicator_addr to {}", leader_addr));
            } else {
                // No existe aún, tenemos que crearla (async dentro de sync handler usando spawn)
                let client_addr = ctx.address();
                let logger_clone = self.logger.clone();

                actix::spawn(async move {
                    logger_clone.info(format!("Connecting to new leader at {}", leader_addr));
                    if let Some(stream) = connect(leader_addr).await {
                        logger_clone.info(format!("Successfully connected to leader at {}", leader_addr));

                        client_addr.do_send(NewLeaderConnection { addr: leader_addr, stream });
                    } else {
                        logger_clone.error(format!("Failed to connect to new leader at {}", leader_addr));
                    }
                });
            }

            println!("Sending msg RegisterUser with ID: {}", self.client_id);
            self.send_network_message(
                NetworkMessage::RegisterUser(
                    RegisterUser {
                        origin_addr: self.my_socket_addr,
                        user_id: self.client_id.clone(),
                    }
                )
            );
            self.logger.info(format!("Sending msg register user with ID: {}", self.client_id));


            

        } else {
            self.logger.error("Communicators map not initialized");
        }
    }
}

impl Handler<SendThisOrder> for Client {
    type Result = ();

    fn handle(&mut self, msg: SendThisOrder, _ctx: &mut Self::Context) -> Self::Result {
        self.logger.info(format!("Sending order to restaurant {}: {}", msg.selected_restaurant, msg.selected_dish));
        
        let order = OrderDTO {
            order_id: self.order_id.unwrap_or(0), // Si no hay ID, usar 0 o generar uno nuevo
            client_id: self.client_id.clone(),
            restaurant_id: msg.selected_restaurant,
            dish_name: msg.selected_dish,
            status: OrderStatus::Pending, // Estado inicial del pedido
            delivery_id: None, // No hay delivery asignado aún
            time_stamp: std::time::SystemTime::now(), // Marca de tiempo actual
            client_position: self.position, // Posición del cliente
        };

        // Enviar el pedido al servidor
        let network_message = NetworkMessage::RequestThisOrder(
            RequestThisOrder {
                order
            }
        );
        self.send_network_message(network_message);
    }
}

impl Handler<NetworkMessage> for Client {
    type Result = ();
    fn handle(&mut self, msg: NetworkMessage, ctx: &mut Self::Context) -> Self::Result {
        match msg {
            NetworkMessage::WhoIsLeader(_msg_data) => {
                self.logger.error("Received a WhoIsLeader message, handle not implemented");
            }
            NetworkMessage::LeaderIs(msg_data) => {
                ctx.address().do_send(msg_data)
            }
            NetworkMessage::RequestNewStorageUpdates(msg_data) => {
                self.logger.info(
                    "Received RequestNewStorageUpdates message with start_index:",
                    
                );
            }
            NetworkMessage::StorageUpdates(msg_data) => {
                self.logger.info(
                    "Received StorageUpdates message with updates",
                    );
            }
            NetworkMessage::RequestAllStorage(msg_data) => {
                self.logger.info("Received RequestAllStorage message");
            }
            NetworkMessage::RecoverStorageOperations(msg_data) => {
                self.logger.info(
                    "Received RecoverStorageOperations message with {} recover msgs and {} log msgs",
                    
                );
            }
            NetworkMessage::LeaderElection(msg_data) => {
                self.logger.info(
                    "Received LeaderElection message with candidates",
                );
            }
<<<<<<< HEAD
            NetworkMessage::RequestNearbyRestaurants(_msg_data) => {
                self.logger.error("Received a WhoIsLeader message, handle not implemented");
                
                // Aquí podrías enviar una respuesta o manejar la solicitud de restaurantes cercanos  
            }
            NetworkMessage::RequestThisOrder(_msg_data) => {
                self.logger.error("Received a RequestThisOrder message, handle not implemented");
            
=======
            NetworkMessage::RegisterUser(_msg_data) => {
                self.logger.error("Received a RegisterUser message, handle not implemented");
            }
            NetworkMessage::RecoveredInfo(user_dto_opt) => {
                match user_dto_opt {
                    Some(user_dto) => match user_dto {
                        UserDTO::Client(client_dto) => {
                            if client_dto.client_id == self.client_id {
                                self.logger.info(format!(
                                    "Recovered info for Client ID={}, updating local state...",
                                    client_dto.client_id
                                ));

                                self.client_position = client_dto.client_position;
                                self.client_order = client_dto.client_order;
                               
                               
                            } else {
                                self.logger.warn(format!(
                                    "Received recovered info for a different delivery ({}), ignoring",
                                    client_dto.client_id
                                ));
                            }
                        }
                        other => {
                            self.logger.warn(format!(
                                "Received recovered info of type {:?}, but I'm Delivery. Ignoring.",
                                other
                            ));
                        }
                    },
                    None => {
                        self.logger.info("No recovered info found for this Delivery.");
                    }
                }
>>>>>>> b7fa4a4f
            }
        }
    }
}

<|MERGE_RESOLUTION|>--- conflicted
+++ resolved
@@ -1,54 +1,34 @@
 use actix::prelude::*;
-<<<<<<< HEAD
-use common::messages::shared_messages::{NetworkMessage, WhoIsLeader, LeaderIs, StartRunning, NewLeaderConnection};
+use common::messages::shared_messages::*;
 use common::messages::client_messages::*;
-=======
-use common::messages::shared_messages::*;
-
->>>>>>> b7fa4a4f
+use crate::messages::internal_messages::*;
 use std::collections::HashMap;
-use std::fmt::format;
 use std::net::SocketAddr;
 use tokio::net::{TcpStream};
 use crate::client_actors::ui_handler::UIHandler;
-
+use rand::Rng;
 use common::logger::Logger;
 use common::network::communicator::Communicator;
 use common::network::peer_types::PeerType;
-<<<<<<< HEAD
-=======
-
->>>>>>> b7fa4a4f
 use common::types::dtos::OrderDTO;
 use common::network::connections::{connect, connect_to_all};
 use common::types::order_status::OrderStatus;
 
-<<<<<<< HEAD
-use crate::messages::internal_messages::SendThisOrder;
-
-=======
 use common::types::dtos::UserDTO;
->>>>>>> b7fa4a4f
 
 pub struct Client {
     /// Vector de direcciones de servidores
     pub servers: Vec<SocketAddr>,
     /// Identificador único del comensal.
     pub client_id: String,
+    /// Estado actual del pedido (si hay uno en curso).
+    pub order_status: Option<OrderStatus>,
     /// Posición actual del cliente en coordenadas 2D.
     pub client_position: (f32, f32),
-    /// Estado actual del pedido (si hay uno en curso).
-    pub order_status: Option<OrderStatus>,
     /// Restaurante elegido para el pedido.
-<<<<<<< HEAD
-    pub selected_restaurant: Option<String>,
-    /// ID del pedido actual.
-    pub order_id: Option<u64>,
-=======
     // pub selected_restaurant: Option<String>,
     /// Pedido actual.
     pub client_order: Option<OrderDTO>,
->>>>>>> b7fa4a4f
     /// Canal de envío hacia el actor `UIHandler`.
     pub ui_handler: Option<Addr<UIHandler>>,
     /// Comunicador asociado al `Server`.
@@ -81,16 +61,10 @@
         Self {
             servers,
             client_id: id,
-<<<<<<< HEAD
-            position,
-            order_status: None, // Inicialmente no hay pedido
-            selected_restaurant: None, // Inicialmente no hay restaurante seleccionado
-            order_id: None, // Inicialmente no hay ID de pedido
-            ui_handler: None, // Inicialmente no hay UIHandler
-=======
+            order_status: None, // Inicializamos el estado del pedido como None
             client_position,
             client_order: None, // Inicializamos el pedido como None
->>>>>>> b7fa4a4f
+            ui_handler: None, // Inicializamos el canal de envío hacia UIHandler como None
             actual_communicator_addr: None, // Podés usarlo para el líder actual
             communicators: Some(HashMap::new()), // Inicializamos el hashmap vacío para los communicators
             pending_streams: pending_streams,
@@ -234,15 +208,19 @@
     fn handle(&mut self, msg: SendThisOrder, _ctx: &mut Self::Context) -> Self::Result {
         self.logger.info(format!("Sending order to restaurant {}: {}", msg.selected_restaurant, msg.selected_dish));
         
+        // CREO UN RANDOM ORDER ID PARA EL PEDIDO
+        let mut rng = rand::thread_rng();
+        let order_id: u64 = rng.gen_range(1..=u64::MAX);
+        
         let order = OrderDTO {
-            order_id: self.order_id.unwrap_or(0), // Si no hay ID, usar 0 o generar uno nuevo
+            order_id, // El ID del pedido se asignará en el servidor
             client_id: self.client_id.clone(),
             restaurant_id: msg.selected_restaurant,
             dish_name: msg.selected_dish,
             status: OrderStatus::Pending, // Estado inicial del pedido
             delivery_id: None, // No hay delivery asignado aún
             time_stamp: std::time::SystemTime::now(), // Marca de tiempo actual
-            client_position: self.position, // Posición del cliente
+            client_position: self.client_position, // Posición del cliente
         };
 
         // Enviar el pedido al servidor
@@ -259,6 +237,14 @@
     type Result = ();
     fn handle(&mut self, msg: NetworkMessage, ctx: &mut Self::Context) -> Self::Result {
         match msg {
+            NetworkMessage::RequestNearbyRestaurants(msg_data) => {
+                self.logger.info("Received RequestNearbyRestaurants message");
+                // Aquí podrías implementar la lógica para manejar la solicitud de restaurantes cercanos
+            }
+            NetworkMessage::RequestThisOrder(msg_data) => {
+                self.logger.info("Received RequestThisOrder message");
+                // Aquí podrías implementar la lógica para manejar la solicitud de un pedido específico
+            }
             NetworkMessage::WhoIsLeader(_msg_data) => {
                 self.logger.error("Received a WhoIsLeader message, handle not implemented");
             }
@@ -290,16 +276,6 @@
                     "Received LeaderElection message with candidates",
                 );
             }
-<<<<<<< HEAD
-            NetworkMessage::RequestNearbyRestaurants(_msg_data) => {
-                self.logger.error("Received a WhoIsLeader message, handle not implemented");
-                
-                // Aquí podrías enviar una respuesta o manejar la solicitud de restaurantes cercanos  
-            }
-            NetworkMessage::RequestThisOrder(_msg_data) => {
-                self.logger.error("Received a RequestThisOrder message, handle not implemented");
-            
-=======
             NetworkMessage::RegisterUser(_msg_data) => {
                 self.logger.error("Received a RegisterUser message, handle not implemented");
             }
@@ -335,9 +311,8 @@
                         self.logger.info("No recovered info found for this Delivery.");
                     }
                 }
->>>>>>> b7fa4a4f
-            }
-        }
-    }
-}
-
+            }
+        }
+    }
+}
+
