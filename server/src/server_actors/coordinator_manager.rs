<<<<<<< HEAD
use crate::messages::internal_messages::{RegisterConnectionManager};
=======
use crate::messages::internal_messages::RegisterConnectionWithCoordinator;
>>>>>>> bb1dc6ec
use crate::server_actors::coordinator::Coordinator;
use actix::prelude::*;
use common::bimap::BiMap;
use common::logger::Logger;
<<<<<<< HEAD
use common::messages::coordinatormanager_messages::{LeaderElection, Ping, Pong, CheckPongTimeout};
use common::messages::shared_messages::{NetworkMessage};
=======
use common::messages::coordinatormanager_messages::LeaderElection;
use common::messages::shared_messages::NetworkMessage;
>>>>>>> bb1dc6ec
use common::messages::{LeaderIs, StartRunning, WhoIsLeader};
use common::network::communicator::Communicator;

use std::{
    collections::HashMap,
    net::SocketAddr,
    time::{Duration, Instant},
};

#[derive(Debug)]
pub struct CoordinatorManager {
    /// ID del CoordinatorManager.
    pub id: String,
    /// Direcciones de todos los nodos en el anillo.
    /// Lista ordenada de nodos actuales en el anillo.
    pub ring_nodes: Vec<SocketAddr>,
    /// Nodo coordinador actual.
    pub coordinator_actual: Option<SocketAddr>,
    /// Timestamps de los últimos heartbeats recibidos por nodo.
    pub heartbeat_timestamps: HashMap<SocketAddr, Instant>,
    pub coord_communicators: HashMap<SocketAddr, Communicator<Coordinator>>,
    pub coord_addresses: BiMap<SocketAddr, String>, // Mapa bidireccional de direcciones de coordinadores y sus IDs
    /// Dirección de este servidor.
    pub my_socket_addr: SocketAddr,
    /// Logger.
    pub logger: Logger,
    /// Dirección del actor `Coordinator` local.
    pub coordinator_addr: Addr<Coordinator>,
    pong_pending: bool,
}

impl Actor for CoordinatorManager {
    type Context = Context<Self>;
}

impl CoordinatorManager {
    pub fn new(
        id: String,
        my_coordinator_addr: SocketAddr,
        ring_nodes: Vec<SocketAddr>,
        coordinator_addr: Addr<Coordinator>,
    ) -> Self {
        Self {
            id,
            my_socket_addr: my_coordinator_addr,
            ring_nodes,
            coordinator_actual: None,
            heartbeat_timestamps: HashMap::new(),
            coord_communicators: HashMap::new(),
            coord_addresses: BiMap::new(),
            logger: Logger::new("COORDINATOR_MANAGER"),
            coordinator_addr,
            pong_pending: false,
        }
    }







    pub fn start_leader_election(&mut self) {
        let election = NetworkMessage::LeaderElection(LeaderElection {
            initiator: self.my_socket_addr,
            candidates: vec![self.my_socket_addr],
        });

        if let Some(next) = self.find_next_in_ring() {
            self.send_network_message(next, election);
            self.logger.info(format!("Iniciando elección. Enviado a {}", next));
        } else {
            self.logger.warn("No hay siguiente nodo en el anillo para iniciar elección");
        }
    }

    fn find_next_in_ring(&self) -> Option<SocketAddr> {
        // Obtener todos los nodos ordenados (incluyéndose a sí mismo)
        let mut nodes = self.ring_nodes.clone();
        nodes.push(self.my_socket_addr);
        nodes.sort();

        // Buscar el que sigue
        let idx = nodes.iter().position(|x| *x == self.my_socket_addr)?;
        let next = nodes.get((idx + 1) % nodes.len())?;
        Some(*next)
    }
    
    fn start_heartbeat_checker(&mut self, ctx: &mut Context<Self>) {
        ctx.run_interval(std::time::Duration::from_secs(5), |act, ctx| {
            if let Some(leader) = act.coordinator_actual {
                if leader == act.my_socket_addr {
                    act.logger.info("Soy el líder, no hago ping.");
                    return; // 👈 Salteo el ping a mí mismo
                }

                if act.pong_pending {
                    act.logger.warn("No se recibió Pong del líder. Iniciando elección...");
                    act.coordinator_actual = None;
                    act.start_leader_election();
                } else {
                    act.logger.info("Enviando Ping al líder...");

                    let local_addr = act.coord_communicators
                        .get(&leader)
                        .map(|c| c.local_address)
                        .unwrap_or(act.my_socket_addr);

                    act.send_network_message(leader, NetworkMessage::Ping(Ping {from: local_addr,}));







                    act.pong_pending = true;

                    // Timeout para esperar el Pong
                    let addr = ctx.address();
                    ctx.run_later(std::time::Duration::from_secs(3), move |_, _| {
                        addr.do_send(CheckPongTimeout);
                    });
                }
            } else {
                act.logger.info("No hay líder actual. Iniciando elección...");
                act.start_leader_election();
            }
        });
    }

<<<<<<< HEAD
=======
    /// Obtiene el siguiente nodo en el anillo
    fn next_node_in_ring(&self) -> Option<SocketAddr> {
        if let Some(pos) = self
            .ring_nodes
            .iter()
            .position(|&n| n == self.my_socket_addr)
        {
            let next_idx = (pos + 1) % self.ring_nodes.len();
            Some(self.ring_nodes[next_idx])
        } else {
            None
        }
    }
>>>>>>> bb1dc6ec




    fn send_network_message(&self, target: SocketAddr, message: NetworkMessage) {
        if let Some(communicator) = self.coord_communicators.get(&target) {
            if let Some(sender) = &communicator.sender {
                self.logger
                    .info(format!("Sent message to {}: {:?}", target, message));
                sender.do_send(message);
            } else {
                self.logger.error(format!(
                    "Sender not initialized in communicator for {}",
                    target
                ));
            }
        } else {
            self.logger
                .error(format!("No communicator found for {}", target));
        }
    }

    /// Envía un `NetworkMessage` a todos los nodos remotos conectados
    fn broadcast_network_message(&self, message: NetworkMessage) {
        for addr in self.coord_communicators.keys() {
            if *addr != self.my_socket_addr {
                self.send_network_message(*addr, message.clone());
            }
        }
    }

    fn broadcast_leader_is(&self) {
        if let Some(leader) = self.coordinator_actual {
            let message = NetworkMessage::LeaderIs(LeaderIs { coord_addr: leader });
            self.logger
                .info(format!("Broadcasting new leader: {}", leader));
            self.broadcast_network_message(message);
        }
    }

    fn broadcast_who_is_leader(&self) {
        for addr in self.coord_communicators.keys() {
            let communictor = self.coord_communicators.get(addr);
            if let Some(communicator) = communictor {
                let local_addr = communicator.local_address;
                let message = NetworkMessage::WhoIsLeader(WhoIsLeader {
                    origin_addr: local_addr,
                    user_id: self.id.clone(),
                });
                if *addr != self.my_socket_addr {
                    self.send_network_message(*addr, message.clone());
                }
                self.logger
                    .info(format!("Broadcasting WhoIsLeader to {}", addr));
            } else {
                self.logger
                    .warn(format!("No communicator found for {}", addr));
            }
        }
    }

    /// Preguntar a todos los nodos conocidos si hay un líder ya elegido
    fn ask_for_leader(&self, ctx: &mut Context<Self>) {
        self.broadcast_who_is_leader();

        // Esperamos X segundos para ver si alguien responde
        ctx.run_later(Duration::from_secs(1), |actor: &mut Self, _ctx| {
            if actor.coordinator_actual.is_none() {
                actor
                    .logger
                    .info("Asked all nodes for leader. No responses. Becoming leader...");
                actor.coordinator_actual = Some(actor.my_socket_addr);
                actor.coordinator_addr.do_send(LeaderIs {
                    coord_addr: actor.my_socket_addr,
                });
                actor.broadcast_leader_is();
            } else {
                actor.logger.info(format!(
                    "Leader response received before timeout: {:?}",
                    actor.coordinator_actual
                ));
            }
        });
    }

    fn handle_who_is_leader(&mut self, msg: WhoIsLeader, _ctx: &mut Context<Self>) {
        self.logger.info(format!(
            "Received WhoIsLeader from {} with ID={}, coordinator is: {:?}",
            msg.origin_addr, msg.user_id, self.coordinator_actual
        ));
        // Insertar la dirección del socket en el mapa de direcciones de coordinadores
        self.coord_addresses
            .insert(msg.origin_addr, msg.user_id.clone());

        if let Some(leader) = self.coordinator_actual {
            let response = NetworkMessage::LeaderIs(LeaderIs { coord_addr: leader });
            if let Some(registered_remote_addr) = self.coord_addresses.get_by_value(&msg.user_id) {
                if let Some(communicator) = self.coord_communicators.get(registered_remote_addr) {
                    if let Some(sender) = &communicator.sender {
                        sender.do_send(response);
                        self.logger
                            .info(format!("Sent LeaderIs to {}", msg.origin_addr));
                    } else {
                        self.logger.warn("Sender not initialized");
                    }
                } else {
                    self.logger
                        .warn(format!("No communicator to {}", msg.origin_addr));
                }
            } else {
                self.logger
                    .warn(format!("No origin address found for {}", msg.origin_addr));
            }
        } else {
            self.logger.info("No coordinator known yet to respond");
        }
    }

    fn handle_leader_is(&mut self, msg: LeaderIs, _ctx: &mut Context<Self>) {
        self.logger
            .info(format!("Received LeaderIs: {}", msg.coord_addr));

        if self.coordinator_actual.is_none() {
            self.coordinator_actual = Some(msg.coord_addr);
            self.coordinator_addr.do_send(LeaderIs {
                coord_addr: msg.coord_addr,
            });
            self.logger
                .info(format!("Updated local coordinator to {}", msg.coord_addr));
        } else if self.coordinator_actual != Some(msg.coord_addr) {
            self.logger.warn(format!(
                "Conflicting LeaderIs received. Local: {:?}, Received: {}",
                self.coordinator_actual, msg.coord_addr
            ));
            // Aquí podrías iniciar una nueva elección si sospechas inconsistencias
        }
    }

<<<<<<< HEAD

}

impl Handler<RegisterConnectionManager> for CoordinatorManager {
=======
    fn handle_leader_election(&mut self, msg: LeaderElection, _ctx: &mut Context<Self>) {
        let mut candidates = msg.candidates;

        if !candidates.contains(&self.my_socket_addr) {
            candidates.push(self.my_socket_addr);
        }

        if candidates.first() == Some(&self.my_socket_addr) {
            // Soy el iniciador y el mensaje dio la vuelta
            if let Some(new_leader) = candidates.iter().min() {
                self.coordinator_actual = Some(*new_leader);
                self.logger
                    .info(format!("New leader elected: {}", new_leader));
                self.broadcast_leader_is();
            }
        } else {
            // Reenviar al siguiente nodo en el anillo con la lista actualizada de candidatos
            if let Some(next_node) = self.next_node_in_ring() {
                self.send_network_message(
                    next_node,
                    NetworkMessage::LeaderElection(LeaderElection { candidates }),
                );
            } else {
                self.logger
                    .warn("No next node found to forward LeaderElection");
            }
        }
    }
}

// impl Handler<LeaderElection> for CoordinatorManager {
//     type Result = ();

//     fn handle(&mut self, msg: LeaderElection, ctx: &mut Context<Self>) -> Self::Result {
//         let mut candidates = msg.candidates;

//         // Si este nodo no está en la lista de candidatos, se agrega
//         if !candidates.contains(&self.my_addr) {
//             candidates.push(self.my_addr);
//         }

//         if candidates[0] == self.my_addr {
//             // El mensaje dio la vuelta al nodo iniciador, elegir líder
//             if let Some(new_leader) = candidates.iter().min() {
//                 self.coordinator = Some(*new_leader);
//                 self.logger
//                     .info(format!("New leader elected: {}", new_leader));
//                 self.broadcast_leader(ctx);
//             }
//         } else {
//             // Reenviar al siguiente nodo en el anillo con la lista actualizada de candidatos
//             if let Some(next_node) = self.next_node_in_ring() {
//                 self.send_network_message(
//                     next_node,
//                     NetworkMessage::LeaderElection(LeaderElection { candidates }),
//                 );
//             }
//         }
//     }
// }

impl Handler<RegisterConnectionWithCoordinator> for CoordinatorManager {
>>>>>>> bb1dc6ec
    type Result = ();

    fn handle(&mut self, msg: RegisterConnectionWithCoordinator, _ctx: &mut Context<Self>) {
        // Registrar la conexión del CoordinatorManager
        self.coord_communicators
            .insert(msg.remote_addr, msg.communicator);
    }
}

impl Handler<StartRunning> for CoordinatorManager {
    type Result = ();

    fn handle(&mut self, _msg: StartRunning, ctx: &mut Context<Self>) {
        self.logger.info("Starting CoordinatorManager...");

        // Preguntar por el líder al inicio
        self.ask_for_leader(ctx);
        // Iniciar el chequeo de heartbeats al lider actual
        self.start_heartbeat_checker(ctx);

    }
}

impl Handler<WhoIsLeader> for CoordinatorManager {
    type Result = ();

    fn handle(&mut self, msg: WhoIsLeader, ctx: &mut Context<Self>) {
        // imprimir los comunicators que tenga
        self.handle_who_is_leader(msg, ctx);
    }
}

impl Handler<LeaderIs> for CoordinatorManager {
    type Result = ();

    fn handle(&mut self, msg: LeaderIs, _ctx: &mut Context<Self>) {
        self.handle_leader_is(msg, _ctx);
    }
}


impl Handler<NetworkMessage> for CoordinatorManager {
    type Result = ();

    fn handle(&mut self, msg: NetworkMessage, _ctx: &mut Self::Context) {
        match msg {
            NetworkMessage::LeaderElection(msg) => {
                let mut candidates = msg.candidates.clone();
            
                if msg.initiator == self.my_socket_addr {
                    // Completó el ciclo
                    let new_leader = *candidates.iter().min().unwrap();
                    self.logger.info(format!("Elección terminada. Nuevo líder: {}", new_leader));
                    self.coordinator_actual = Some(new_leader);

                    // Broadcast a todos
                    for addr in &self.ring_nodes {
                        self.send_network_message(*addr, NetworkMessage::LeaderIs(LeaderIs {
                            coord_addr: new_leader,
                        }));
                    }
                } else {
                    // Sumarme como candidato
                    candidates.push(self.my_socket_addr);
                    if let Some(next) = self.find_next_in_ring() {
                        self.send_network_message(next, NetworkMessage::LeaderElection(
                            LeaderElection {initiator: msg.initiator,
                            candidates: candidates,}
                        ));
                        self.logger.info(format!("Pasando elección a {}", next));
                    }
                }
            }

            NetworkMessage::LeaderIs(leader) => {
                self.logger.info(format!("Líder recibido: {}", leader.coord_addr));
                self.coordinator_actual = Some(leader.coord_addr);
            }




            _ => {}
        }
    }
}

impl Handler<CheckPongTimeout> for CoordinatorManager {
    type Result = ();

    fn handle(&mut self, _msg: CheckPongTimeout, _ctx: &mut Self::Context) {
        if self.pong_pending {
            self.logger.warn("Timeout esperando Pong. Iniciando elección...");
            self.pong_pending = false;
            self.coordinator_actual = None;
            self.start_leader_election();
        }
    }



    
}



impl Handler<Ping> for CoordinatorManager {
    type Result = ();

    fn handle(&mut self, msg: Ping, _ctx: &mut Self::Context) {
        self.logger.info(format!("Recibido Ping de {}", msg.from));

        // Responder con Pong al remitente del Ping
        self.send_network_message(
            msg.from,
            NetworkMessage::Pong(Pong{from: self.my_socket_addr}),
        );


        
    }
    
}

impl Handler<Pong> for CoordinatorManager {
    type Result = ();

    fn handle(&mut self, msg: Pong, _ctx: &mut Self::Context) {
        self.logger.info(format!("Recibido Pong de {}", msg.from));
        // Pong recibido, ya no hay ping pendiente
        self.pong_pending = false;
        
    }
    
}
<|MERGE_RESOLUTION|>--- conflicted
+++ resolved
@@ -1,19 +1,10 @@
-<<<<<<< HEAD
-use crate::messages::internal_messages::{RegisterConnectionManager};
-=======
 use crate::messages::internal_messages::RegisterConnectionWithCoordinator;
->>>>>>> bb1dc6ec
 use crate::server_actors::coordinator::Coordinator;
 use actix::prelude::*;
 use common::bimap::BiMap;
 use common::logger::Logger;
-<<<<<<< HEAD
+use common::messages::shared_messages::NetworkMessage;
 use common::messages::coordinatormanager_messages::{LeaderElection, Ping, Pong, CheckPongTimeout};
-use common::messages::shared_messages::{NetworkMessage};
-=======
-use common::messages::coordinatormanager_messages::LeaderElection;
-use common::messages::shared_messages::NetworkMessage;
->>>>>>> bb1dc6ec
 use common::messages::{LeaderIs, StartRunning, WhoIsLeader};
 use common::network::communicator::Communicator;
 
@@ -145,22 +136,6 @@
         });
     }
 
-<<<<<<< HEAD
-=======
-    /// Obtiene el siguiente nodo en el anillo
-    fn next_node_in_ring(&self) -> Option<SocketAddr> {
-        if let Some(pos) = self
-            .ring_nodes
-            .iter()
-            .position(|&n| n == self.my_socket_addr)
-        {
-            let next_idx = (pos + 1) % self.ring_nodes.len();
-            Some(self.ring_nodes[next_idx])
-        } else {
-            None
-        }
-    }
->>>>>>> bb1dc6ec
 
 
 
@@ -299,75 +274,10 @@
         }
     }
 
-<<<<<<< HEAD
-
-}
-
-impl Handler<RegisterConnectionManager> for CoordinatorManager {
-=======
-    fn handle_leader_election(&mut self, msg: LeaderElection, _ctx: &mut Context<Self>) {
-        let mut candidates = msg.candidates;
-
-        if !candidates.contains(&self.my_socket_addr) {
-            candidates.push(self.my_socket_addr);
-        }
-
-        if candidates.first() == Some(&self.my_socket_addr) {
-            // Soy el iniciador y el mensaje dio la vuelta
-            if let Some(new_leader) = candidates.iter().min() {
-                self.coordinator_actual = Some(*new_leader);
-                self.logger
-                    .info(format!("New leader elected: {}", new_leader));
-                self.broadcast_leader_is();
-            }
-        } else {
-            // Reenviar al siguiente nodo en el anillo con la lista actualizada de candidatos
-            if let Some(next_node) = self.next_node_in_ring() {
-                self.send_network_message(
-                    next_node,
-                    NetworkMessage::LeaderElection(LeaderElection { candidates }),
-                );
-            } else {
-                self.logger
-                    .warn("No next node found to forward LeaderElection");
-            }
-        }
-    }
-}
-
-// impl Handler<LeaderElection> for CoordinatorManager {
-//     type Result = ();
-
-//     fn handle(&mut self, msg: LeaderElection, ctx: &mut Context<Self>) -> Self::Result {
-//         let mut candidates = msg.candidates;
-
-//         // Si este nodo no está en la lista de candidatos, se agrega
-//         if !candidates.contains(&self.my_addr) {
-//             candidates.push(self.my_addr);
-//         }
-
-//         if candidates[0] == self.my_addr {
-//             // El mensaje dio la vuelta al nodo iniciador, elegir líder
-//             if let Some(new_leader) = candidates.iter().min() {
-//                 self.coordinator = Some(*new_leader);
-//                 self.logger
-//                     .info(format!("New leader elected: {}", new_leader));
-//                 self.broadcast_leader(ctx);
-//             }
-//         } else {
-//             // Reenviar al siguiente nodo en el anillo con la lista actualizada de candidatos
-//             if let Some(next_node) = self.next_node_in_ring() {
-//                 self.send_network_message(
-//                     next_node,
-//                     NetworkMessage::LeaderElection(LeaderElection { candidates }),
-//                 );
-//             }
-//         }
-//     }
-// }
+
+}
 
 impl Handler<RegisterConnectionWithCoordinator> for CoordinatorManager {
->>>>>>> bb1dc6ec
     type Result = ();
 
     fn handle(&mut self, msg: RegisterConnectionWithCoordinator, _ctx: &mut Context<Self>) {
