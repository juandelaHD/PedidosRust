use tokio::time::Duration;

const DELAY_SECONDS: u64 = 2;
pub const COORDINATE_SCALE: f32 = 10.0;
pub const NEARBY_RADIUS: f32 = 5.0;
pub const SUCCESS_PROBABILITY: f32 = 0.75;
pub const NUM_COORDINATORS: u16 = 4;
pub const BASE_PORT: u16 = 8080;
pub const TIMEOUT_SECONDS: u64 = 2;
pub const BASE_DELAY_MILLIS: u64 = 1000 * DELAY_SECONDS;
pub const SERVER_IP_ADDRESS: &str = "127.0.0.1";
pub const PAYMENT_GATEWAY_PORT: u16 = BASE_PORT + NUM_COORDINATORS + 1;
pub const PAYMENT_SUCCESS_PROBABILITY: f32 = 0.6;
<<<<<<< HEAD
pub const INTERVALO_HEARTBEAT: Duration = Duration::from_secs(2);
pub const TIMEOUT_HEARTBEAT: Duration = Duration::from_secs(3);
=======
pub const NUMBER_OF_CHEFS: usize = 4;
>>>>>>> bb1dc6ec
<|MERGE_RESOLUTION|>--- conflicted
+++ resolved
@@ -11,9 +11,6 @@
 pub const SERVER_IP_ADDRESS: &str = "127.0.0.1";
 pub const PAYMENT_GATEWAY_PORT: u16 = BASE_PORT + NUM_COORDINATORS + 1;
 pub const PAYMENT_SUCCESS_PROBABILITY: f32 = 0.6;
-<<<<<<< HEAD
 pub const INTERVALO_HEARTBEAT: Duration = Duration::from_secs(2);
 pub const TIMEOUT_HEARTBEAT: Duration = Duration::from_secs(3);
-=======
-pub const NUMBER_OF_CHEFS: usize = 4;
->>>>>>> bb1dc6ec
+pub const NUMBER_OF_CHEFS: usize = 4;